--- conflicted
+++ resolved
@@ -1,10 +1,6 @@
 {
   "name": "DemocracyOS",
-<<<<<<< HEAD
-  "version": "0.8.3b",
-=======
   "version": "0.8.8",
->>>>>>> 6e3a6ca1
   "description": "An online space for deliberation and voting on political proposals. The software aims to stimulate better arguments and come to better rulings.",
   "homepage": "http://www.democracyos.org/",
   "keywords": [
