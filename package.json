{
  "name": "DemocracyOS",
  "version": "0.8.2",
  "description": "An online space for deliberation and voting on political proposals. The software aims to stimulate better arguments and come to better rulings.",
  "homepage": "http://www.democracyos.org/",
  "keywords": [
    "democracy",
    "democracyos",
    "liquid democracy",
    "partido de la red",
    "democracia en red",
    "net democracy",
    "net party",
    "online democracy",
    "web democracy",
    "change the tool"
  ],
  "author": "Democracia en Red <speak@democracyos.org>",
  "contributors": [
    {
      "name": "Cristian Douce",
      "email": "cristian@partidodelared.org"
    },
    {
      "name": "Ricardo Rauch",
      "email": "ricardo@gravityonmars.com"
    },
    {
      "name": "Guido Vilariño",
      "email": "gvilarino@gmail.com"
    },
    {
      "name": "Sacha Lifszyc",
      "email": "sacha.lifszyc@gmail.com"
    }
  ],
  "repository": {
    "type": "git",
    "url": ""
  },
  "dependencies": {
    "express": "~3.4.7",
    "jade": "1.6.0",
    "mongoose": "~3.8.3",
    "mongoose-voting": "0.1.1",
    "mongoose-gravatar": "~0.2.1",
    "connect-mongo": "~0.4.0",
    "debug": "~0.7.4",
    "nowww": "~1.1.2",
    "component": "1.0.0-rc5",
    "component-builder": "1.1.10",
    "component-resolver": "1.1.8",
    "component-stylus-plugin": "~0.3.1",
    "rework-vars": "~2.0.3",
    "rework-math": "~1.0.1",
    "rework-shade": "~1.4.3",
    "passport": "~0.1.17",
    "passport-local": "~0.1.6",
    "passport-local-mongoose": "~0.2.4",
    "http-auth": "1.3.0",
    "nodemailer": "~0.6.0",
    "mandrill-api": "~1.0.37",
    "imap": "~0.8.7",
    "marked": "~0.2.9",
    "commander": "~2.0.0",
    "co-prompt": "~1.0.0",
    "truncate": "~1.0.2",
    "t-component": "1.0.0",
    "type-component": "0.0.1",
    "merge-util": "0.1.0",
    "node-path": "0.0.3",
    "strip": "0.0.7",
<<<<<<< HEAD
    "notifier-client": "0.0.10"
=======
    "mkdirp": "0.5.0",
    "builder-jade": "1.0.1",
    "stylus": "0.48.1"
>>>>>>> b83edcc7
  },
  "devDependencies": {},
  "main": "pdr",
  "engines": {
    "node": "0.10.28",
    "npm": "1.4.9"
  },
  "scripts": {
    "test": "",
    "postinstall": "node ./bin/dos-install && node ./bin/dos-config && node ./bin/dos-build"
  }
}<|MERGE_RESOLUTION|>--- conflicted
+++ resolved
@@ -70,13 +70,10 @@
     "merge-util": "0.1.0",
     "node-path": "0.0.3",
     "strip": "0.0.7",
-<<<<<<< HEAD
-    "notifier-client": "0.0.10"
-=======
     "mkdirp": "0.5.0",
     "builder-jade": "1.0.1",
-    "stylus": "0.48.1"
->>>>>>> b83edcc7
+    "stylus": "0.48.1",
+    "notifier-client": "0.0.10"
   },
   "devDependencies": {},
   "main": "pdr",
