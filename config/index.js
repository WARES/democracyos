--- conflicted
+++ resolved
@@ -7,15 +7,9 @@
   , nowww = require('nowww')
   , log = require('debug')('root:config')
   , MongoStore = require('connect-mongo')(express)
+  , mandrillMailer = require('lib/mailer').mandrillMailer
   , path = require('path')
-<<<<<<< HEAD
   , config = require('lib/config');
-=======
-  , env = require('./env')
-  , utils = require('lib/utils')
-  , mandrillMailer = require('lib/mailer').mandrillMailer
-  , expressUrl = require('lib/express-url');
->>>>>>> dc1dce9d
 
 /**
  * Expose `Config`
@@ -93,7 +87,6 @@
     log( 'common settings' );
 
     /**
-<<<<<<< HEAD
      * Save config in app
      */
     
@@ -104,12 +97,12 @@
      */
 
     app.set( 'mongoUrl', config('mongoUrl') );
-=======
+
+    /**
      * Config mandrill mailer
      */
 
     mandrillMailer(app);
->>>>>>> dc1dce9d
 
     /**
      * Set application http server port from `env`
