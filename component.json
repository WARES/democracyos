--- conflicted
+++ resolved
@@ -1,10 +1,6 @@
 {
   "name": "democracyos",
-<<<<<<< HEAD
-  "version": "0.8.17b",
-=======
   "version": "0.8.18",
->>>>>>> fe620909
   "description": "An online space for deliberation and voting on political proposals. The software aims to stimulate better arguments and come to better rulings.",
   "paths": [
     "lib"
