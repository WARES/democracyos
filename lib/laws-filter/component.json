{
  "name": "laws-filter",
  "description": "Filter for laws. Saves state in session or localStorage if availble",
  "dependencies": {
    "component/emitter": "1.0.1",
    "visionmedia/debug": "0.7.4",
    "cristiandouce/merge-util": "0.2.0",
    "component/t": "1.0.0",
    "component/type": "1.0.0",
    "component/to-function": "2.0.5",
    "gvilarino/set": "1.1.0"
  },
<<<<<<< HEAD
  "local": [
=======
  "locals": [
>>>>>>> 6e3a6ca1
    "citizen",
    "laws",
    "store",
    "stateful"
  ],
  "scripts": [ "laws-filter.js", "sorts.js" ],
  "main": "laws-filter.js"
}<|MERGE_RESOLUTION|>--- conflicted
+++ resolved
@@ -10,11 +10,7 @@
     "component/to-function": "2.0.5",
     "gvilarino/set": "1.1.0"
   },
-<<<<<<< HEAD
-  "local": [
-=======
   "locals": [
->>>>>>> 6e3a6ca1
     "citizen",
     "laws",
     "store",
