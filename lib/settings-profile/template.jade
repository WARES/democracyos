#profile-wrapper.hide
  .profile-settings
    .heading
      .circle
        i.icon-user
      h1= t('Profile')
    form.form(action="/settings/profile", method="post", role="form", autocomplete="off", autovalidate='autovalidate', autosubmit='autosubmit')
      ul.form-messages
      .form-group
        label #{t('First name')}
        input.form-control(type='text', id="firstName", name='firstName', tabindex=1, placeholder=t('First name'), value='#{citizen.firstName}', validate='required firstname')
      .form-group
        label #{t('Last name')}
        input.form-control(type='text', id="lastName", name='lastName', tabindex=2, placeholder=t('Last name'), value='#{citizen.lastName}', validate='required lastname')
      .form-group
        label= t('Email')
        input.form-control(type='text', disabled='disabled' name='email', tabindex=3, placeholder=t('example@email.com'), value='#{citizen.email}', validate='required email')
<<<<<<< HEAD
      .form-group
        label= t('About')
        textarea.form-control(type='textarea' name='about', tabindex=4, placeholder=t('About you'))
          | #{citizen.about}
      .form-group
        a(href="https://gravatar.com", target="_blank")
          img(src=citizen.gravatar, width="30")
          strong= t('Change your profile picture at gravatar.com')
      .form-group: button.btn.btn-success.btn-block.btn-lg(tabindex=4)=t('Save')
=======
      .form-group.profile-picture
        .image-container
          img(src=citizen.profilePicture(), width="65")
        .controls
          a(href="https://gravatar.com", target="_blank")
            strong= t('Change your profile picture at gravatar.com')
          input.form-control(type='text', name='profilePictureUrl', tabindex=4, placeholder=t('Or paste an image URL here...'), value=citizen.profilePictureUrl, validate='url')
      .form-group: button.btn.btn-success.btn-block.btn-lg(tabindex=5)=t('Save')
>>>>>>> a6f5a331
<|MERGE_RESOLUTION|>--- conflicted
+++ resolved
@@ -15,17 +15,10 @@
       .form-group
         label= t('Email')
         input.form-control(type='text', disabled='disabled' name='email', tabindex=3, placeholder=t('example@email.com'), value='#{citizen.email}', validate='required email')
-<<<<<<< HEAD
       .form-group
         label= t('About')
         textarea.form-control(type='textarea' name='about', tabindex=4, placeholder=t('About you'))
           | #{citizen.about}
-      .form-group
-        a(href="https://gravatar.com", target="_blank")
-          img(src=citizen.gravatar, width="30")
-          strong= t('Change your profile picture at gravatar.com')
-      .form-group: button.btn.btn-success.btn-block.btn-lg(tabindex=4)=t('Save')
-=======
       .form-group.profile-picture
         .image-container
           img(src=citizen.profilePicture(), width="65")
@@ -33,5 +26,4 @@
           a(href="https://gravatar.com", target="_blank")
             strong= t('Change your profile picture at gravatar.com')
           input.form-control(type='text', name='profilePictureUrl', tabindex=4, placeholder=t('Or paste an image URL here...'), value=citizen.profilePictureUrl, validate='url')
-      .form-group: button.btn.btn-success.btn-block.btn-lg(tabindex=5)=t('Save')
->>>>>>> a6f5a331
+      .form-group: button.btn.btn-success.btn-block.btn-lg(tabindex=5)=t('Save')