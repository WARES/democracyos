- var census = ( proposal.votes
-   && proposal.votes.map(function(v) { return v.author }) )
-   || proposal.vote.census

- var positives = ( proposal.upvotes
-   && proposal.upvotes.map(function(v) { return v.author }) )
-   || proposal.vote.positive

- var negatives = ( proposal.downvotes
-   && proposal.downvotes.map(function(v) { return v.author }) )
-   || proposal.vote.negative

- var neutrals = ( proposal.abstentions
-   && proposal.abstentions.map(function(v) { return v.author }) )
-   || []

- var participants = proposal.participants

- var closed = proposal.closingAt && +proposal.closingAt < Date.now()
- var voted = locals.citizen && ~census.indexOf(citizen.id)

.inner-container
    
  .proposal-options
    .vote-box(class= !!citizen.id ? '' : 'hide')
      .meta-data
        - if(~positives.indexOf(citizen.id))
          p.alert.alert-success(style="margin:0;") #{t('You voted Yea')}.
        - else if (~negatives.indexOf(citizen.id))
          p.alert.alert-danger(style="margin:0;") #{t('You voted Nay')}.
        - else if (~neutrals.indexOf(citizen.id))
          p.alert.alert-info(style="margin:0;") #{t('You abstained from voting')}.
        a.meta-item.change-vote(href="#", class= voted && !closed ? '' : 'hide')
          small #{t('I want to change my vote')}.

      .vote-options(class= voted || closed ? 'hide' : '')
        h5= t('Vote')
        .direct-vote
          a.vote-option.vote-yes(href="#", data-proposal=proposal.id)
            i.flaticon.solid.thumbs-up-1
            span= t('Yea')
          a.vote-option.vote-abstain(href="#", data-proposal=proposal.id)
            i.flaticon.solid.pause
            span= t('Abstain')
          a.vote-option.vote-no(href="#", data-proposal=proposal.id)
            i.flaticon.solid.thumbs-up-1
            span= t('Nay')
      //-   .proxy-vote
      //-     a.vote-option.delegate-vote(href="#", data-proposal=proposal.id)
      //-       i.flaticon.solid.thumbs-up-1
      //-       span= t('Delegate')
      //- .delegation-box.hide
      //-   label= t('Delegate to')
      //-   input.delegation-input(type="text", name="q")

      .votes-cast
        em.text-muted= t('{num} votes cast', { num: census.length || "0" })

<<<<<<< HEAD
  - if (closed)
    .results-box(style="height:#{census.length ? '300px' : 'auto'}; display:block;")
      p.alert.alert-info(class=census.length ? 'hide' : ''): label= t('No votes cast')
      .results-chart(style="width:50%; display:block; height:250px; float:left;", class= census.length ? '' : 'hide')
        h4= t('Chart')
        canvas#results-chart(width="200", height="200")
      .results-summary(style="width:50%; display:block; height:250px; float:left;", class= census.length ? '' : 'hide')
        h4= t('Summary')
        - if (positives.length)
          h5= t('Yea')
          - var width = census.length ? (positives.length/census.length)*100 : 0;
          - var s = 1 === positives.length ? '' : 's'
          .progress
            .progress-bar.progress-bar-success(role="progress-bar", aria-valuenow=positives.length, aria-valuemin="0", aria-valuemax=census.length, style="width: #{width}%;")
              span
                | #{positives.length} 
                | #{t('vote') + s}
        - if (negatives.length)
          h5= t('Nay')
          - var width = census.length ? (negatives.length/census.length)*100 : 0;
          - var s = 1 === negatives.length ? '' : 's'
          .progress
            .progress-bar.progress-bar-danger(role="progress-bar", aria-valuenow=negatives.length, aria-valuemin="0", aria-valuemax=census.length, style="width: #{width}%;")
              span
                | #{negatives.length} 
                | #{t('vote') + s}
        - if (neutrals.length)
          h5= t('Abstain')
          - var width = census.length ? (neutrals.length/census.length)*100 : 0;
          - var s = 1 === neutrals.length ? '' : 's'
          .progress
            .progress-bar(role="progress-bar", aria-valuenow=neutrals.length, aria-valuemin="0", aria-valuemax=census.length, style="width: #{width}%; background-color: #666;")
              span
                | #{neutrals.length} 
                | #{t('vote') + s}
=======
    - if (closed)
      .results-box
        h5= t('Yea')
        - var width = census.length ? (positives.length/census.length)*100 : 0;
        .progress
          .progress-bar.progress-bar-success(role="progress-bar", aria-valuenow=positives.length, aria-valuemin="0", aria-valuemax=census.length, style="width: #{width}%;")
            span.sr-only
              | #{positives.length} 
              | #{t('votes')}
        h5= t('Nay')
        - var width = census.length ? (negatives.length/census.length)*100 : 0;
        .progress
          .progress-bar.progress-bar-danger(role="progress-bar", aria-valuenow=negatives.length, aria-valuemin="0", aria-valuemax=census.length, style="width: #{width}%;")
            span.sr-only
              | #{negatives.length} 
              | #{t('votes')}
        h5= t('Abstain')
        - var width = census.length ? (neutrals.length/census.length)*100 : 0;
        .progress
          .progress-bar.progress-bar-info(role="progress-bar", aria-valuenow=neutrals.length, aria-valuemin="0", aria-valuemax=census.length, style="width: #{width}%;")
            span.sr-only
              | #{neutrals.length} 
              | #{t('votes')}
>>>>>>> c373ed57
<|MERGE_RESOLUTION|>--- conflicted
+++ resolved
@@ -56,64 +56,38 @@
       .votes-cast
         em.text-muted= t('{num} votes cast', { num: census.length || "0" })
 
-<<<<<<< HEAD
-  - if (closed)
-    .results-box(style="height:#{census.length ? '300px' : 'auto'}; display:block;")
-      p.alert.alert-info(class=census.length ? 'hide' : ''): label= t('No votes cast')
-      .results-chart(style="width:50%; display:block; height:250px; float:left;", class= census.length ? '' : 'hide')
-        h4= t('Chart')
-        canvas#results-chart(width="200", height="200")
-      .results-summary(style="width:50%; display:block; height:250px; float:left;", class= census.length ? '' : 'hide')
-        h4= t('Summary')
-        - if (positives.length)
-          h5= t('Yea')
-          - var width = census.length ? (positives.length/census.length)*100 : 0;
-          - var s = 1 === positives.length ? '' : 's'
-          .progress
-            .progress-bar.progress-bar-success(role="progress-bar", aria-valuenow=positives.length, aria-valuemin="0", aria-valuemax=census.length, style="width: #{width}%;")
-              span
-                | #{positives.length} 
-                | #{t('vote') + s}
-        - if (negatives.length)
-          h5= t('Nay')
-          - var width = census.length ? (negatives.length/census.length)*100 : 0;
-          - var s = 1 === negatives.length ? '' : 's'
-          .progress
-            .progress-bar.progress-bar-danger(role="progress-bar", aria-valuenow=negatives.length, aria-valuemin="0", aria-valuemax=census.length, style="width: #{width}%;")
-              span
-                | #{negatives.length} 
-                | #{t('vote') + s}
-        - if (neutrals.length)
-          h5= t('Abstain')
-          - var width = census.length ? (neutrals.length/census.length)*100 : 0;
-          - var s = 1 === neutrals.length ? '' : 's'
-          .progress
-            .progress-bar(role="progress-bar", aria-valuenow=neutrals.length, aria-valuemin="0", aria-valuemax=census.length, style="width: #{width}%; background-color: #666;")
-              span
-                | #{neutrals.length} 
-                | #{t('vote') + s}
-=======
     - if (closed)
-      .results-box
-        h5= t('Yea')
-        - var width = census.length ? (positives.length/census.length)*100 : 0;
-        .progress
-          .progress-bar.progress-bar-success(role="progress-bar", aria-valuenow=positives.length, aria-valuemin="0", aria-valuemax=census.length, style="width: #{width}%;")
-            span.sr-only
-              | #{positives.length} 
-              | #{t('votes')}
-        h5= t('Nay')
-        - var width = census.length ? (negatives.length/census.length)*100 : 0;
-        .progress
-          .progress-bar.progress-bar-danger(role="progress-bar", aria-valuenow=negatives.length, aria-valuemin="0", aria-valuemax=census.length, style="width: #{width}%;")
-            span.sr-only
-              | #{negatives.length} 
-              | #{t('votes')}
-        h5= t('Abstain')
-        - var width = census.length ? (neutrals.length/census.length)*100 : 0;
-        .progress
-          .progress-bar.progress-bar-info(role="progress-bar", aria-valuenow=neutrals.length, aria-valuemin="0", aria-valuemax=census.length, style="width: #{width}%;")
-            span.sr-only
-              | #{neutrals.length} 
-              | #{t('votes')}
->>>>>>> c373ed57
+      .results-box(style="height:#{census.length ? '300px' : 'auto'}; display:block;")
+        p.alert.alert-info(class=census.length ? 'hide' : ''): label= t('No votes cast')
+        .results-chart(style="width:50%; display:block; height:250px; float:left;", class= census.length ? '' : 'hide')
+          h4= t('Chart')
+          canvas#results-chart(width="200", height="200")
+        .results-summary(style="width:50%; display:block; height:250px; float:left;", class= census.length ? '' : 'hide')
+          h4= t('Summary')
+          - if (positives.length)
+            h5= t('Yea')
+            - var width = census.length ? (positives.length/census.length)*100 : 0;
+            - var s = 1 === positives.length ? '' : 's'
+            .progress
+              .progress-bar.progress-bar-success(role="progress-bar", aria-valuenow=positives.length, aria-valuemin="0", aria-valuemax=census.length, style="width: #{width}%;")
+                span
+                  | #{positives.length} 
+                  | #{t('vote') + s}
+          - if (negatives.length)
+            h5= t('Nay')
+            - var width = census.length ? (negatives.length/census.length)*100 : 0;
+            - var s = 1 === negatives.length ? '' : 's'
+            .progress
+              .progress-bar.progress-bar-danger(role="progress-bar", aria-valuenow=negatives.length, aria-valuemin="0", aria-valuemax=census.length, style="width: #{width}%;")
+                span
+                  | #{negatives.length} 
+                  | #{t('vote') + s}
+          - if (neutrals.length)
+            h5= t('Abstain')
+            - var width = census.length ? (neutrals.length/census.length)*100 : 0;
+            - var s = 1 === neutrals.length ? '' : 's'
+            .progress
+              .progress-bar(role="progress-bar", aria-valuenow=neutrals.length, aria-valuemin="0", aria-valuemax=census.length, style="width: #{width}%; background-color: #666;")
+                span
+                  | #{neutrals.length} 
+                  | #{t('vote') + s}