--- conflicted
+++ resolved
@@ -28,17 +28,8 @@
 
 exports.comment = require('./comment');
 
-<<<<<<< HEAD
-
 /**
  * Expose token's database api
  */
 
-exports.token = require('./token');
-=======
-/**
- * Expose citizen's database api
- */
-
-exports.citizen = require('./citizen');
->>>>>>> 5cb9ce2f
+exports.token = require('./token');