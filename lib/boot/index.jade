!!! 5
html(lang='en')
  head
    //                                                      
    //   Basic Page Needs                                   
    //   ================================================== 
    title= t('DemocracyOS')

    meta(charset='utf-8')
    meta(name='description', content='')
    meta(name='author', content='')
    
    //                                                      
    //   Mobile Specific Metas                              
    //   ================================================== 
    meta(name='viewport', content='width=device-width, initial-scale=1.0')
    
    //                                                      
    //   CSS                                                
    //   ================================================== 

    // Boostrap Complete
    link(rel='stylesheet', href='//netdna.bootstrapcdn.com/bootstrap/3.0.0/css/bootstrap.min.css')

    // Application Styles
    link(rel='stylesheet', href='/app.css')
 
    // HTML5 shim, for IE6-8 support of HTML5 elements
    //if lt IE 9
      script(src='http://html5shim.googlecode.com/svn/trunk/html5.js')

    // fav and touch icons
    link(rel="icon", type="image/x-icon", href="/favicon.ico")

    script(type='text/javascript', src='//use.typekit.net/wva0yvr.js')
    script.
      try{Typekit.load();}catch(e){}


    script.
      // Get rid of the Facebook residue hash in the URI
      // Must be done in JS cuz hash only exists client-side
      // IE and Chrome version of the hack
      if (String(window.location.hash).substring(0,1) == "#") {
        window.location.hash = "";
        window.location.href=window.location.href.slice(0, -1);
      }
      // Firefox version of the hack
      if (String(location.hash).substring(0,1) == "#") {
        location.hash = "";
        location.href=location.href.substring(0,location.href.length-3);
      }

  body
    // Start of `Page Content`
    header.app-header
      h1#logo(style="position:absolute")
        a(href='/')= t('DemocracyOS Beta')
      div.alert.alert-warning.alert-dismissable(style="width:auto; max-width:500px; display:block; margin:8px auto 0px auto; padding: 10px 30px 10px 20px; line-height: 16px; font-size: 14px")
<<<<<<< HEAD

=======
        button(type="button", class="close", data-dismiss="alert", aria-hidden="true")
          &times;
>>>>>>> ec333adf
        label Todos los datos ser&aacute;n borrados el 10/12/2003.&nbsp;
        a.alert-link(href="http://wiki.partidodelared.org/index.php/Borrado_datos_10/12/2013") Leer m&aacute;s
      .user-nav.btn-group(style="position:absolute; right:20px; top:0px")
        - if (locals.citizen)
          a.btn.profile(href='#', data-toggle="dropdown").dropdown-toggle
              img(src=citizen.avatar)
              span.name=citizen.firstName
              span.caret
          ul.dropdown-menu
              li
                a.logout(href='/logout')= t('Logout')
        - else
          a(href='/signin').login= t('Login')
          a(href='/signup').login= t('Signup')

    section#content.site-content
    section#browser.site-content
      aside.nav-proposal
      section.app-content

    // End of `Page Content`  
    // ====================== 
    // Start of `Javascripts` 

    //- Core 3rd parties libs
    script(src='//ajax.googleapis.com/ajax/libs/jquery/1.8.1/jquery.min.js')
    script(src='//netdna.bootstrapcdn.com/bootstrap/3.0.0-rc1/js/bootstrap.min.js')
    include includes/uservoice
    //- General Site javascript
    script(src='/app.js')

    //- Boot application
    script.
      require('boot');
    // End of `Javascripts`<|MERGE_RESOLUTION|>--- conflicted
+++ resolved
@@ -57,12 +57,7 @@
       h1#logo(style="position:absolute")
         a(href='/')= t('DemocracyOS Beta')
       div.alert.alert-warning.alert-dismissable(style="width:auto; max-width:500px; display:block; margin:8px auto 0px auto; padding: 10px 30px 10px 20px; line-height: 16px; font-size: 14px")
-<<<<<<< HEAD
-
-=======
         button(type="button", class="close", data-dismiss="alert", aria-hidden="true")
-          &times;
->>>>>>> ec333adf
         label Todos los datos ser&aacute;n borrados el 10/12/2003.&nbsp;
         a.alert-link(href="http://wiki.partidodelared.org/index.php/Borrado_datos_10/12/2013") Leer m&aacute;s
       .user-nav.btn-group(style="position:absolute; right:20px; top:0px")
