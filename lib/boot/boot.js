--- conflicted
+++ resolved
@@ -58,19 +58,8 @@
 require('signup');
 require('forgot');
 require('settings');
-<<<<<<< HEAD
 require('admin');
-
-/**
- * Auth routes
- */
-
-page('/logout', function(ctx, next) {
-  window.location.replace(ctx.path);
-});
-=======
 require('logout');
->>>>>>> 63cd09c6
 
 /**
  * Init `timeago` component with
