--- conflicted
+++ resolved
@@ -9,12 +9,7 @@
     "code42day/ga": "1.1.0",
     "slifszyc/user-agent": "0.0.9"
   },
-<<<<<<< HEAD
-  "local": [
-    "style",
-=======
   "locals": [
->>>>>>> 31840841
     "config",
     "body-classes",
     "content-lock",
@@ -31,7 +26,8 @@
     "header",
     "logout",
     "help",
-    "404"
+    "404",
+    "custom-styles"
   ],
   "scripts": [ "boot.js" ],
   "styles": [ "boot.styl", "boot-responsive.styl" ],
