{
  "name": "boot",
  "description": "bootstrap component",
  "dependencies": {
    "component/bus": "0.0.2",
    "visionmedia/page.js": "1.3.7",
    "component/t": "1.0.0",
    "cristiandouce/timeago": "0.0.1",
    "code42day/ga": "1.1.0",
    "slifszyc/user-agent": "0.0.9"
  },
  "local": [
    "config",
    "body-classes",
    "homepage",
    "proposal",
    "law",
    "signin",
    "signup",
    "forgot",
    "settings",
    "translations",
    "snapper",
    "flaticons",
    "admin",
    "header",
    "logout"
  ],
  "scripts": [ "boot.js" ],
  "styles": [ "boot.css" ],
  "images": [
    "images/check.png",
    "images/touch-icon-iphone.png",
    "images/touch-icon-ipad.png",
    "images/touch-icon-iphone-retina.png",
    "images/touch-icon-ipad-retina.png",
<<<<<<< HEAD
    "images/logo.png"
=======
    "images/logo.png",
    "images/tags/seguridad.svg",
    "images/tags/transito-y-transporte.svg",
    "images/tags/defensa-de-los-consumidores-y-usuarios.svg",
    "images/tags/defensa-de-consumidores-y-usuarios.svg",
    "images/tags/presupuesto-hacienda-administracion-financiera-y-politica-tributaria.svg",
    "images/tags/cultura.svg",
    "images/tags/justicia.svg",
    "images/tags/proteccion-y-uso-del-espacio-publico.svg",
    "images/tags/planeamiento-urbano.svg"
>>>>>>> b73f7f1b
  ],
  "main": "boot.js"
}<|MERGE_RESOLUTION|>--- conflicted
+++ resolved
@@ -34,20 +34,7 @@
     "images/touch-icon-ipad.png",
     "images/touch-icon-iphone-retina.png",
     "images/touch-icon-ipad-retina.png",
-<<<<<<< HEAD
     "images/logo.png"
-=======
-    "images/logo.png",
-    "images/tags/seguridad.svg",
-    "images/tags/transito-y-transporte.svg",
-    "images/tags/defensa-de-los-consumidores-y-usuarios.svg",
-    "images/tags/defensa-de-consumidores-y-usuarios.svg",
-    "images/tags/presupuesto-hacienda-administracion-financiera-y-politica-tributaria.svg",
-    "images/tags/cultura.svg",
-    "images/tags/justicia.svg",
-    "images/tags/proteccion-y-uso-del-espacio-publico.svg",
-    "images/tags/planeamiento-urbano.svg"
->>>>>>> b73f7f1b
   ],
   "main": "boot.js"
 }