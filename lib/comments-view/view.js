--- conflicted
+++ resolved
@@ -535,18 +535,7 @@
   this.page++;
   this.comments.push.apply(this.comments, comments);
 
-  comments
-<<<<<<< HEAD
-  .sort(function(a, b) {
-    var first = a.upvotes.length - a.downvotes.length;
-    var second = b.upvotes.length - b.downvotes.length;
-    var sort = (first - second);
-    return 0 !== sort ? sort / Math.abs(sort) : sort;
-  })
-  .reverse()
-=======
->>>>>>> 9835a36a
-  .forEach(function(comment) {
+  comments.forEach(function(comment) {
     this.add(comment);
   }, this);
 
