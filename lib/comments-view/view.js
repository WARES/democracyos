/**
 * Module dependencies.
 */

var block = require('./comments-block');
var item = require('./comment-item');
var serialize = require('serialize');
var request = require('request');
var toArray = require('to-array');
var Emitter = require('emitter');
var domify = require('domify');
var events = require('events');
var o = require('query');
var Paragraphs = require('paragraphs');
var classes = require('classes');
var closest = require('closest');
var citizen = require('citizen');
var CommentsEditView = require('comments-edit');
var t = require('t');
var markdown = require('markdown');
var trunkata = require('trunkata');
var log = require('debug')('democracyos:comments-view');
var CommentsRepliesView = require('comments-replies');
var empty = require('empty');
var config = require('config');


/**
 * Expose comments view
 */

module.exports = CommentsView;

/**
 * Configure markdown
 */

markdown.setOptions({ gfm: true, breaks: true, sanitize: true, tables: false });

/**
 * View constructor
 *
 * @param {String} context
 * @param {String} reference
 * @constructor
 */

function CommentsView(context, reference) {
  if (!(this instanceof CommentsView)) {
    return new CommentsView(context, reference);
  };

  this.context = context;
  this.reference = reference;
  this.page = 0;

  this.el = domify(block({
    citizen: citizen,
    context: context,
    reference: reference,
    t: t
  }));

  this.comments = [];

  this.events = events(this.el, this);
  this.switchOn();
}

/**
 * Mixin Emitter
 */

Emitter(CommentsView.prototype);

/**
 * Description
 */

CommentsView.prototype.render = function(el) {
  if (1 === arguments.length) {

    // if string, then query element
    if ('string' === typeof el) {
      el = o(el);
    };

    // if it's not currently inserted
    // at `el`, then append to `el`
    if (el !== this.el.parentNode) {
      el.appendChild(this.el);
    };

    // !!!: Should we return different things
    // on different conditions?
    // Or should we be consistent with
    // render returning always `this.el`
    return this;
  };

  return this.el;
}

/**
 * Switch on events
 *
 * @api public
 */

CommentsView.prototype.switchOn = function() {
  this.events.bind('submit form.comment-form');
  this.events.bind('click .toggle-deleted-comments', 'toggleDeletedComments');
  this.events.bind('click a.btn-remove', 'onremove');
  this.events.bind('click a.btn-edit', 'onedit');
  this.events.bind('click a.cancel-remove', 'oncancelremove');
  this.events.bind('click a.confirm-remove', 'onconfirmremove');
  this.events.bind('click .message', 'onhidemessage');
  this.events.bind('click a.like', 'onlike');
  this.events.bind('click a.dislike', 'ondislike');
  this.events.bind('click a.flag', 'onflag');
  this.events.bind('click span.show-spam a', 'onshowspam');
  this.events.bind('click .comment-text a.read-more', 'readmore');
  this.events.bind('click a.comment-reply', 'onreplyclick');
  this.events.bind('click .load-arguments', 'fetch');
  this.on('fetch', this.load.bind(this));
  this.on('post', this.add.bind(this));
  this.on('no more comments', this.nomorecomments.bind(this));
}

/**
 * Read full comment
 *
 * @api public
 */

CommentsView.prototype.readmore = function(ev) {
  ev.preventDefault();

  var commentContainer = closest(ev.target,'li[data-id]');
  var id = commentContainer.getAttribute('data-id');
  var comment = get(this.comments, 'id === "%id"'.replace('%id', id));
  var commentText = o('.comment-text', commentContainer);
  
  commentText.innerHTML = markdown(comment.text);
}

/**
 * Switch off events
 *
 * @api public
 */

CommentsView.prototype.switchOff = function() {
  this.off('fetch');
  this.off('post');
  this.events.unbind();
}

/**
 * Submit event handler
 *
 * @param {Event} ev
 * @api private
 */

CommentsView.prototype.onsubmit = function(ev) {
  ev.preventDefault();

  var data = serialize.object(ev.target);
  var errors = this.validate(data);
  this.errors(errors)
  if (errors.length) return log('Found errors: %o', errors);
  this.emit('submit', data);
  this.post(data);
}

/**
 * Validate form's fields
 *
 * @param {Object} data
 * @return {Array} of Errors
 * @api public
 */
CommentsView.prototype.validate = function(data) {
  var errors = [];
  if (!data.text) {
    errors.push('Argument cannot be empty');
  };
  if (data.text.length > 4096) {
    errors.push('Argument is limited to 4096 characters');
  };
  return errors;
}

/**
 * Fill errors list
 *
 * @param {Array} errors
 * @api public
 */

CommentsView.prototype.errors = function(errors) {
  var span = o('span.help-text.form-errors', this.el);
  errors = errors || [];
  classes(o('form.comment-form', this.el)).remove('has-error');

  span.innerHTML = '';
  errors.forEach(function(err) {
    span.innerHTML += t(err);
  });

  classes(o('form.comment-form', this.el)).add('has-error');
}

/**
 * Action like comment
 */

CommentsView.prototype.onlike = function(ev) {
  ev.preventDefault();

  var target = ev.delegateTarget || closest(ev.target, 'a');
  var comment = closest(target,'li[data-id]');
  var id = comment.getAttribute('data-id');
  var liked = classes(o('a.like', comment)).has('selected');
  var disliked = classes(o('a.dislike', comment)).has('selected');

  classes(target).add('selected');
  classes(o('a.dislike', comment)).remove('selected');

  var counter = o('.comment-counter', comment);
  var count = parseInt(counter.innerHTML, 10) || 0;
  count += disliked ? 2 : (liked ? 0 : 1);
  counter.innerHTML = count;

  request
  .post('/api/comment/:id/upvote'.replace(':id', id))
  .end(function(err, res) {
    if (err) return log('Fetch error: %s', err), classes(target).remove('selected');
    if (!res.ok) return log('Fetch error: %s', res.error), classes(target).remove('selected');
    if (res.body && res.body.error) return log('Fetch response error: %s', res.body.error), classes(target).remove('selected');
    log('successfull upvote %s', id);
  });
}

/**
 * Action dislike comment
 */

CommentsView.prototype.ondislike = function(ev) {
  ev.preventDefault();

  var target = ev.delegateTarget || closest(ev.target, 'a');
  var comment = closest(target,'li[data-id]');
  var id = comment.getAttribute('data-id');
  var liked = classes(o('a.like', comment)).has('selected');
  var disliked = classes(o('a.dislike', comment)).has('selected');

  classes(target).add('selected');
  classes(o('a.like', comment)).remove('selected');

  var counter = o('.comment-counter', comment);
  var count = parseInt(counter.innerHTML, 10) || 0;
  count -= liked ? 2 : (disliked ? 0 : 1);
  counter.innerHTML = count;
  
  request
  .post('/api/comment/:id/downvote'.replace(':id', id))
  .end(function(err, res) {
    if (err) return log('Fetch error: %s', err), classes(target).remove('selected');
    if (!res.ok) return log('Fetch error: %s', res.error), classes(target).remove('selected');
    if (res.body && res.body.error) return log('Fetch response error: %s', res.body.error), classes(target).remove('selected');
    log('successfull downvote %s', id);
  });
}

/**
 * Action flag comment
 */

CommentsView.prototype.onflag = function(ev) {
  ev.preventDefault();

  var target = ev.delegateTarget || closest(ev.target, 'a');
  var comment = closest(target,'li[data-id]');
  var id = comment.getAttribute('data-id');
  var flagged = classes(target).has('selected');

  classes(target).toggle('selected');
  flagged ? target.title=t('Spam') : target.title=t('Not spam');
  flagged ? classes(comment).remove('spam') : classes(comment).add('spam');
  
  request
  .post('/api/comment/:id/:action'.replace(':id', id).replace(':action', flagged ? 'unflag' : 'flag'))
  .end(function(err, res) {
    if (err) return log('Fetch error: %s', err), classes(target).remove('selected');
    if (!res.ok) return log('Fetch error: %s', res.error), classes(target).remove('selected');
    if (res.body && res.body.error) return log('Fetch response error: %s', res.body.error), classes(target).remove('selected');
    
    log('successfull %s as spam %s', flagged ? 'unflag' : 'flag', id);
  });
}

/**
 * Show spam comment
 */

CommentsView.prototype.onshowspam = function(ev) {
  ev.preventDefault();

  var target = ev.delegateTarget || closest(ev.target, 'a');
  var comment = closest(target,'li[data-id]');
  var id = comment.getAttribute('data-id');
  var flagged = classes(target).has('selected');
  flagged ? target.title=t('Spam') : target.title=t('Not spam');
    
  classes(comment).remove('spam');
}

/**
 * Show comment replies
 */

CommentsView.prototype.onreplyclick = function(ev) {
  ev.preventDefault();

  var target = ev.delegateTarget || closest(ev.target, 'a');
  var commentEl = closest(target,'li[data-id]');
  var id = commentEl.getAttribute('data-id');
  var comment = get(this.comments, 'id === "%id"'.replace('%id', id));
  
  var repliesContainer = o('.replies-container', commentEl);
  if (repliesContainer.firstChild) {
    empty(repliesContainer);
    classes(target).remove('no-hide')
  } else {
    var commentsRepliesView = new CommentsRepliesView(comment);
    classes(target).add('no-hide')
    commentsRepliesView.render(repliesContainer);
    commentsRepliesView.on('post', this.newreply.bind(this))
    commentsRepliesView.on('remove', this.removereply.bind(this))
  }
}


/**
 * New reply submitted
 */

CommentsView.prototype.newreply = function(reply) {
  var replyEl = o('li[data-id=' + reply.id + ']', this.el);
  var commentEl = closest(replyEl, 'li.comment-item');
  var replyCounter = o('.reply-counter', commentEl);
  var counter = replyCounter.innerHTML != '' ? parseInt(replyCounter.innerHTML) : 0;
  var btnRemove = o('.comment-action.btn-remove', commentEl);
  classes(btnRemove).add('hide');
  counter++;
  replyCounter.innerHTML = counter;
}


/**
 * New reply submitted
 */

CommentsView.prototype.removereply = function(data) {
  var commentEl = o('li[data-id=' + data.commentId + ']', this.el);
  var replyCounter = o('.reply-counter', commentEl);
  var counter = replyCounter.innerHTML != '' ? parseInt(replyCounter.innerHTML) : 0;
  var btnRemove = o('.comment-action.btn-remove', commentEl);
  counter--;
  if (counter == 0) {
    classes(btnRemove).remove('hide');
    replyCounter.innerHTML = '';
  } else {
    replyCounter.innerHTML = counter;
  }
}

/**
 * Fetch comments
 * 
 * @api public
 */

CommentsView.prototype.fetch = function() {
  var view = this;
  request
  .get(this.url() + '/comments')
  .query({ page: this.page })
  .query({ limit: config['comments per page'] })
  .end(function(err, res) {
    if (err) {
      log('Fetch error: %s', err);
      return;
    };
    if (!res.ok) {
      log('Fetch error: %s', res.error);
      return;
    };
    if (res.body && res.body.error) {
      log('Fetch response error: %s', res.body.error);
      return;
    };
    view.emit('fetch', res.body);
  });
}

/**
 * Initialize comments
 * 
 * @api public
 */

CommentsView.prototype.initialize = function() {
  var view = this;
  request
  .get(this.url() + '/comments')
  .query({ count: true })
  .end(function(err, res) {
    if (err) {
      log('Fetch error: %s', err);
      return;
    };
    if (!res.ok) {
      log('Fetch error: %s', res.error);
      return;
    };
    if (res.body && res.body.error) {
      log('Fetch response error: %s', res.body.error);
      return;
    };
    view.count = res.body;
    view.fetch();
  });
}

/**
 * When there are no more comments to show
 * 
 * @api public
 */

CommentsView.prototype.nomorecomments = function() {
  var button = o('.load-arguments', this.el);
  classes(button).add('hide');
}

/**
 * Post a comment
 *
 * @param {Object} data
 * @api public
 */

CommentsView.prototype.post = function(data) {
  var view = this;
  data.context = this.context;
  data.reference = this.reference;

  request
  .post(this.url() + "/comment")
  .send({ comment: data })
  .end(function(err, res) {
    
    if (res.body && res.body.error) {
      return log('Fetch response error: %s', res.body.error), view.errors([res.body.error]);
    };

    if (err || !res.ok) return log('Fetch error: %s', err || res.error);

    view.emit('post', res.body);
    view.comments.push(res.body);
    view.clear();
  });
}

/**
 * Load comments in view's `el`
 *
 * @param {Array} comments
 * @api public
 */

CommentsView.prototype.load = function(comments) {
  if (!comments.length) return this.emit('no more comments');

  log('load %o', comments);

  this.page++;
  this.comments.push.apply(this.comments, comments);

  comments
  .reverse()
  .sort(function(a, b) {
    var first = a.upvotes.length - a.downvotes.length;
    var second = b.upvotes.length - b.downvotes.length;
    var sort = (first - second);
    return 0 !== sort ? sort / Math.abs(sort) : sort;
  })
  .forEach(function(comment) {
    this.add(comment);
  }, this);

  if (this.comments.length == this.count) {
    this.emit('no more comments');
  }

  this.emit('load');
}

/**
 * Add comment to block list
 */

CommentsView.prototype.add = function(comment) {
  var blockEl = o('ul.media-list.comment-list.main-list', this.el);
  var deletedBlockEl = o('ul.media-list.comment-list.deleted-list', this.el);
  var commentEl = domify(item({ comment: comment, citizen: citizen, t: t, markdown: markdown }));

  if (!comment.deleted) {
<<<<<<< HEAD
    var flag = o('.flag', commentEl);
    if (blockEl.children.length) {
      blockEl.insertBefore(commentEl, blockEl.children[0]);
    } else {
      blockEl.appendChild(commentEl);
    }
=======
    blockEl.appendChild(commentEl);
>>>>>>> 2a7f3978
    var el = o('.comment-text', commentEl);
    var oldLength = el.innerHTML.length;
    trunkata(el, { lines: 4 });
    var newLength = el.innerHTML.length;
    if (oldLength > newLength) {
      var a = document.createElement('a');
      classes(a).add('read-more');
      a.href = '#';
      a.innerHTML = t('read more');
      el.appendChild(a);
    }
  } else {
    classes(o('.toggle-deleted-comments', this.el)).remove('hide');
    if (deletedBlockEl.children.length) {
      deletedBlockEl.insertBefore(commentEl, blockEl.children[0]);
    } else {
      deletedBlockEl.appendChild(commentEl);
    }
  }
}

/**
 * Clear form's inputs and textareas.
 *
 * @api public
 */

CommentsView.prototype.clear = function() {
  var els = o.all('input[type="text"], textarea', this.el);

  toArray(els).forEach(function(el) {
    switch ((el.tagName || el.nodeName).toLowerCase()) {
      case 'input':
      case 'textarea':
        el.value = '';
        break;
      case 'select':
        toArray(el.children)
          .forEach(function(option, i) {
            if (!i) return option.setAttribute('selected', 'selected');
            option.removeAttribute('selected');
          });
        break;
    }
  });
}


/**
 * Toggle deleted comments box
 *
 * @param {Event} ev
 * @api private
 */

CommentsView.prototype.toggleDeletedComments = function(ev) {
  ev.preventDefault();

  classes(o('ul.comment-list.deleted-list', this.el)).toggle('hide');
};


/**
 * Show edit confirmation box
 *
 * @param {Event} ev
 * @api private
 */

CommentsView.prototype.onedit = function(ev) {
  ev.preventDefault();


  var target = ev.delegateTarget || closest(ev.target, 'a');
  var commentEl = closest(target, 'li[data-id]');

  classes(target).add('hide');


  var el = o('.media-body', commentEl);
  var form = o('form', el);

  if (!form) {
    var id = commentEl.getAttribute('data-id');
    var comment = get(this.comments, 'id === "%id"'.replace('%id', id));
    var commentsEdit = new CommentsEditView(comment);
    commentsEdit.render(el);
    commentsEdit.on('put', this.onsuccessedit.bind(this));
    commentsEdit.on('off', this.oncanceledit.bind(this));
  }

  classes(el).add('edit');
};


/**
 * Show remove confirmation box
 *
 * @param {Event} ev
 * @api private
 */

CommentsView.prototype.onremove = function(ev) {
  ev.preventDefault();

  var target = ev.delegateTarget || closest(ev.target, 'a');
  var comment = closest(target, 'li[data-id]');
  classes(comment).add('remove');
  var btnEdit = o('.btn-edit', comment);
  classes(btnEdit).remove('hide');
  var mediaBody = o('.media-body', comment);
  classes(mediaBody).remove('edit');
};


/**
 * Hide remove confirmation box
 *
 * @param {Event} ev
 * @api private
 */

CommentsView.prototype.oncancelremove = function(ev) {
  ev.preventDefault();

  var target = ev.delegateTarget || closest(ev.target, 'a.cancel-remove');
  var comment = closest(target, 'li[data-id]');
  classes(comment).remove('remove');
};


/**
 * Confirm comment removal
 *
 * @param {Event} ev
 * @api private
 */

CommentsView.prototype.onconfirmremove = function(ev) {
  ev.preventDefault();

  var target = ev.delegateTarget || closest(ev.target, 'a.cancel-remove');
  var comment = closest(target, 'li[data-id]');
  var id = comment.getAttribute('data-id');
  request
    .del('/api/comment/:id'.replace(':id', id))
    .end(function(err, res) {
      if (err) return log('Fetch error: %s', err);
      if (!res.ok) err = res.error, log('Fetch error: %s', err);
      if (res.body && res.body.error) err = res.body.error, log('Fetch response error: %s', err);

      classes(comment).remove('remove');
      var messageEl = o('.oncomment.message', comment);
      messageEl.style.display = 'block';
      if (err) {
        return messageEl.innerHTML = err;
      } else {
        log('successfull upvote %s', id);
        messageEl.innerHTML = t('Your argument was removed');
        setTimeout(function () {
          comment.remove();
        }, 2500)
      }
  });
};


/**
 * Hide error
 *
 * @param {Event} ev
 * @api private
 */

CommentsView.prototype.onhidemessage = function(ev) {
  ev.preventDefault();

  var target = ev.delegateTarget || closest(ev.target, '.message');
  target.innerHTML = '';
  target.style.display = 'none';
};

CommentsView.prototype.oncanceledit = function(el) {
  classes(el.parentNode).remove('edit');
  var btn = o('.btn-edit', el.parentNode);
  classes(btn).remove('hide');
  el.parentNode.removeChild(el);
};

CommentsView.prototype.onsuccessedit = function(data) {
  var el = data.el;
  var data = data.data;

  var commentEl = el.parentNode;
  var id = commentEl.parentNode.getAttribute('data-id');
  var commentText = o('.comment-text', commentEl);
  var commentTime = o('.ago', commentEl);
  commentText.innerHTML = markdown(data.text);
  commentTime.setAttribute('data-time', data.editedAt.toString());

  var edited = o('.edited', commentEl);
  if (!edited) {
    var small = document.createElement('small');
    classes(small).add('edited');
    small.innerHTML = t('comments.edited');
    commentTime.parentNode.insertBefore(small, commentTime);
  }

  var btn = o('.btn-edit', commentEl.parentNode);
  classes(btn).remove('hide');
  classes(el.parentNode).remove('edit');
  commentEl.removeChild(el);

  var comment = get(this.comments, 'id === "%id"'.replace('%id', id));
  comment.text = data.text;
  comment.editedAt = data.editedAt;
};


/**
 * Get api route
 */

CommentsView.prototype.url = function() {
  return "/api/{context}/{reference}"
    .replace('{context}', this.context)
    .replace('{reference}', this.reference);
}

function get(list, query) {
  var match;
  var test = new Function('_', 'return _.' + query);

  list.some(function(l) {
    if (test(l)) {
      match = l;
      return true;
    };
    return false;
  });
  return match || null;
}<|MERGE_RESOLUTION|>--- conflicted
+++ resolved
@@ -519,16 +519,7 @@
   var commentEl = domify(item({ comment: comment, citizen: citizen, t: t, markdown: markdown }));
 
   if (!comment.deleted) {
-<<<<<<< HEAD
-    var flag = o('.flag', commentEl);
-    if (blockEl.children.length) {
-      blockEl.insertBefore(commentEl, blockEl.children[0]);
-    } else {
-      blockEl.appendChild(commentEl);
-    }
-=======
     blockEl.appendChild(commentEl);
->>>>>>> 2a7f3978
     var el = o('.comment-text', commentEl);
     var oldLength = el.innerHTML.length;
     trunkata(el, { lines: 4 });
