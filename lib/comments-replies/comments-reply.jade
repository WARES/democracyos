--- conflicted
+++ resolved
@@ -13,16 +13,10 @@
         .actions
           a.comment-action.link-remove.btn-reply-remove(href="#", title=t('Remove argument'))
             i.icon-remove
-<<<<<<< HEAD
-          a.comment-action.link-edit.btn-reply-edit(href="#", title=t('comments.edit.argument'))
-            i.icon-pencil
-      a(href="/citizen/" + reply.author.id) #{reply.author.fullName}&nbsp;
-=======
           - if (own)
             a.comment-action.link-edit.btn-reply-edit(href="#", title=t('comments.edit.argument'))
               i.icon-pencil
-      | #{reply.author.fullName} 
->>>>>>> 5761eadf
+      a(href="/citizen/" + reply.author.id) #{reply.author.fullName}&nbsp;
       small.ago(data-time=reply.createdAt.toString())
       - if (reply.editedAt)
         small.edited · #{t('comments.edited')}
