--- conflicted
+++ resolved
@@ -53,10 +53,6 @@
   "staff": env.STAFF ? env.STAFF.split(',') : null,
   "google analytics tracking id" : env.GOOGLE_ANALYTICS_TRACKING_ID,
   "rss enabled" : env.RSS_ENABLED,
-<<<<<<< HEAD
-  "comments per page": env.COMMENTS_PER_PAGE
-=======
   "comments per page": env.COMMENTS_PER_PAGE,
   "spam limit": env.SPAM_LIMIT
->>>>>>> 1f1a998c
 };