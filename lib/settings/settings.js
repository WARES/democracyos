--- conflicted
+++ resolved
@@ -4,11 +4,7 @@
 
 var settings = require('./settings-container');
 var Password = require('settings-password');
-<<<<<<< HEAD
-=======
-var Profile = require('settings-profile');
 var Notifications = require('settings-notifications');
->>>>>>> e2cf2470
 var citizen = require('citizen');
 var render = require('render');
 var title = require('title');
@@ -24,11 +20,8 @@
   var content = o('.settings-content', container);
 
   var password = new Password;
-<<<<<<< HEAD
-=======
   var notifications = new Notifications;
 
->>>>>>> e2cf2470
   // prepare wrapper and container
   o('#content').empty().append(container);
 
@@ -55,12 +48,8 @@
  */
 
 function valid(ctx, next) {
-<<<<<<< HEAD
   var page = ctx.params.page || "password";
-  var valid = ['password'];
-=======
-  var page = ctx.params.page || "profile";
+  var valid = ['password', 'notifications'];
   var valid = ['profile', 'password', 'notifications'];
->>>>>>> e2cf2470
   return ctx.valid = ~valid.indexOf(page), next();
 }