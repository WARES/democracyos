--- conflicted
+++ resolved
@@ -48,11 +48,7 @@
       .summary
         - each p, i in paragraphs
           - if (p != '')
-<<<<<<< HEAD
-            p.commentable-section(data-section-id=proposal.id + '-' + i)=p
-=======
             p.commentable-section(data-section-id=proposal.id + '-' + i)!=p
->>>>>>> 5761eadf
 
 
       .clauses
