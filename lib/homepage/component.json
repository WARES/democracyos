{
  "name": "homepage",
  "description": "Homepage page",
  "dependencies": {
<<<<<<< HEAD
    "component/classes": "1.2.0",
    "visionmedia/debug": "*",
    "visionmedia/page.js": "*"
=======
    "visionmedia/debug": "0.7.4",
    "visionmedia/page.js": "1.3.7"
>>>>>>> 45c189fb
  },
  "development": {},
  "local": [
    "citizen",
    "sidebar-list"
  ],
  "scripts": [
    "homepage.js"
  ],
  "styles": [
    "main.css"
  ],
  "main": "homepage.js"
}<|MERGE_RESOLUTION|>--- conflicted
+++ resolved
@@ -2,14 +2,9 @@
   "name": "homepage",
   "description": "Homepage page",
   "dependencies": {
-<<<<<<< HEAD
     "component/classes": "1.2.0",
-    "visionmedia/debug": "*",
-    "visionmedia/page.js": "*"
-=======
     "visionmedia/debug": "0.7.4",
     "visionmedia/page.js": "1.3.7"
->>>>>>> 45c189fb
   },
   "development": {},
   "local": [
