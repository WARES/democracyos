{
  "name": "sidebar",
  "description": "Sidebar list of items",
  "dependencies": {
    "component/domify": "1.2.0",
    "component/dropdown": "7207a",
    "component/events": "1.0.5",
    "component/bus": "^0.0.2",
    "component/emitter": "1.1.1",
    "component/classes": "1.2.0",
    "visionmedia/debug": "0.7.4",
    "visionmedia/jade": "1.1.5",
    "yields/empty": "0.0.1",
    "component/closest": "0.1.3",
    "yields/empty": "0.0.1",
    "component/t": "1.0.0",
    "slifszyc/query": "0.0.3"
  },
<<<<<<< HEAD
  "local": [ "laws", "laws-filter", "render", "stateful", "tags" ],
=======
  "locals": [ "laws", "laws-filter", "render", "stateful" ],
>>>>>>> 47160c14
  "scripts": [ "main.js", "sidebar.js", "filter.js", "list.js" ],
  "templates": [ "sidebar-container.jade", "list-item.jade", "filter-item.jade", "filter-container.jade", "list-container.jade", "check.jade" ],
  "styles": [ "sidebar.css" ],
  "images": [ ],
  "main": "main.js"
}<|MERGE_RESOLUTION|>--- conflicted
+++ resolved
@@ -16,11 +16,7 @@
     "component/t": "1.0.0",
     "slifszyc/query": "0.0.3"
   },
-<<<<<<< HEAD
   "local": [ "laws", "laws-filter", "render", "stateful", "tags" ],
-=======
-  "locals": [ "laws", "laws-filter", "render", "stateful" ],
->>>>>>> 47160c14
   "scripts": [ "main.js", "sidebar.js", "filter.js", "list.js" ],
   "templates": [ "sidebar-container.jade", "list-item.jade", "filter-item.jade", "filter-container.jade", "list-container.jade", "check.jade" ],
   "styles": [ "sidebar.css" ],
