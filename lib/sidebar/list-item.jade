li(data-id=item.id)
  a(href='/#{listType}/'+item.id)
    .item-tag
<<<<<<< HEAD
      img(src=tagImages[item.tag.image].url)
=======
      img(src='/boot/images/tags/#{item.tag.hash}.svg')
>>>>>>> b73f7f1b
      svg(viewbox='0 0 126 144', version='1.1', xmlns='http://www.w3.org/2000/svg', xmlns:xlink='http://www.w3.org/1999/xlink', xmlns:sketch='http://www.bohemiancoding.com/sketch/ns').hexagon
        title Hexagon
        g#Page-1(stroke='none', stroke-width='1', fill='none', fill-rule='evenodd', sketch:type='MSPage')
          polygon#Polygon-1(fill='#{item.tag.color}', d='M63,0 L125.353829,36 L125.353829,108 L63,144 L0.646170928,108 L0.646170928,36 L63,0 Z M63,0', sketch:type='MSShapeGroup', points='63 0 125.353829 36 125.353829 108 63 144 0.646170928 108 0.646170928 36 ')
    
    .item-badges
      - if(citizen.logged() && !!item.voted)
        img(src='/boot/images/check.png')

    span.title= item.mediaTitle
    span.created-by
      - if (item.participants.length > 0)
        - var plural = 1 === item.participants.length ? '' : 's'
        div= item.participants.length + ' ' + t('Participant') + plural
      - if (item.closingAt)
        - var closed = item.closingAt && +new Date(item.closingAt) < Date.now()
        span.time-ago-label= (closed ? t('Closed') : t('Close')) + ' '
        span.meta-item.meta-timeago.ago(data-time=item.closingAt.toString())<|MERGE_RESOLUTION|>--- conflicted
+++ resolved
@@ -1,11 +1,7 @@
 li(data-id=item.id)
   a(href='/#{listType}/'+item.id)
     .item-tag
-<<<<<<< HEAD
       img(src=tagImages[item.tag.image].url)
-=======
-      img(src='/boot/images/tags/#{item.tag.hash}.svg')
->>>>>>> b73f7f1b
       svg(viewbox='0 0 126 144', version='1.1', xmlns='http://www.w3.org/2000/svg', xmlns:xlink='http://www.w3.org/1999/xlink', xmlns:sketch='http://www.bohemiancoding.com/sketch/ns').hexagon
         title Hexagon
         g#Page-1(stroke='none', stroke-width='1', fill='none', fill-rule='evenodd', sketch:type='MSPage')
