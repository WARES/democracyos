/**
 * Module dependencies.
 */

var express = require('express');
var utils = require('lib/utils');
var accepts = require('lib/accepts');
var restrict = utils.restrict;
var pluck = utils.pluck;
var expose = utils.expose;
var api = require('lib/db-api');
var log = require('debug')('democracyos:citizen');

var app = module.exports = express();
var basicData = 'id fullName gravatar() profilePictureUrl about tags';

/**
 * Limit request to json format only
 */

app.use(accepts('application/json'));

app.get('/citizen/me', restrict, function (req, res) {
  log('Request /citizen/me');

  log('Serving citizen %j', req.user.id);
<<<<<<< HEAD
  res.json(expose(basicData + ' ' + 'email firstName lastName staff')(req.user));
=======
  res.json(expose('id firstName lastName email gravatar() staff profilePictureUrl notifications')(req.user));
>>>>>>> e2cf2470
});

app.get('/citizen/search', restrict, function (req, res) {
  var q = req.param('q');

  log('Request /citizen/search %j', q);

  api.citizen.search(q, function(err, citizens) {
    if (err) return _handleError(err, req, res);

    log('Serving citizens %j', pluck(citizens, 'id'));
<<<<<<< HEAD
    res.json(citizens.map(expose(basicData)));
=======
    res.json(citizens.map(expose('id fullName gravatar() profilePictureUrl notifications')));
>>>>>>> e2cf2470
  });
});

app.get('/citizen/lookup', function (req, res) {
  var ids = req.param('ids');

  log('Request /citizen/lookup %j', ids);

  if (!ids) return log('Cannot process without ids'), res.json(500,{});

  api.citizen.lookup(ids.split(','), function(err, citizens) {
    if (err) return _handleError(err, req, res);

    log('Serving citizens %j', pluck(citizens, 'id'));
<<<<<<< HEAD
    res.json(citizens.map(expose(basicData)));
=======
    res.json(citizens.map(expose('id fullName gravatar() profilePictureUrl notifications')));
>>>>>>> e2cf2470
  });
});

// This is a temporary hack while lookinf for a better solution to
// this error: 414 Request-URI Too Large
app.post('/citizen/lookup', function (req, res) {
  var ids = req.param('ids');

  log('Request /citizen/lookup %j', ids);

  if (!ids) return log('Cannot process without ids'), res.json(500,{});

  api.citizen.lookup(ids, function(err, citizens) {
    if (err) return _handleError(err, req, res);

    log('Serving citizens %j', pluck(citizens, 'id'));
<<<<<<< HEAD
    res.json(citizens.map(expose(basicData)));
=======
    res.json(citizens.map(expose('id fullName gravatar() profilePictureUrl notifications')));
>>>>>>> e2cf2470
  });
});

app.get('/citizen/:id', restrict, function (req, res) {
  log('Request /citizen/%s', req.params.id);

  api.citizen.get(req.params.id, function (err, citizen) {
    if (err) return _handleError(err, req, res);

    log('Serving citizen %j', citizen.id);
<<<<<<< HEAD
    res.json(expose(basicData)(citizen));
=======
    res.json(expose('id fullName gravatar() profilePictureUrl notifications')(citizen));
>>>>>>> e2cf2470
  });
});

function _handleError (err, req, res) {
  res.format({
    html: function() {
      // this should be handled better!
      // maybe with flash or even an
      // error page.
      log('Error found with html request %j', err);
      res.redirect('back');
    },
    json: function() {
      log("Error found: %j", err);
      res.json({ error: err });
    }
  })
}<|MERGE_RESOLUTION|>--- conflicted
+++ resolved
@@ -12,7 +12,7 @@
 var log = require('debug')('democracyos:citizen');
 
 var app = module.exports = express();
-var basicData = 'id fullName gravatar() profilePictureUrl about tags';
+var basicData = 'id fullName gravatar() profilePictureUrl about tags notifications';
 
 /**
  * Limit request to json format only
@@ -24,11 +24,7 @@
   log('Request /citizen/me');
 
   log('Serving citizen %j', req.user.id);
-<<<<<<< HEAD
   res.json(expose(basicData + ' ' + 'email firstName lastName staff')(req.user));
-=======
-  res.json(expose('id firstName lastName email gravatar() staff profilePictureUrl notifications')(req.user));
->>>>>>> e2cf2470
 });
 
 app.get('/citizen/search', restrict, function (req, res) {
@@ -40,11 +36,7 @@
     if (err) return _handleError(err, req, res);
 
     log('Serving citizens %j', pluck(citizens, 'id'));
-<<<<<<< HEAD
     res.json(citizens.map(expose(basicData)));
-=======
-    res.json(citizens.map(expose('id fullName gravatar() profilePictureUrl notifications')));
->>>>>>> e2cf2470
   });
 });
 
@@ -59,11 +51,7 @@
     if (err) return _handleError(err, req, res);
 
     log('Serving citizens %j', pluck(citizens, 'id'));
-<<<<<<< HEAD
     res.json(citizens.map(expose(basicData)));
-=======
-    res.json(citizens.map(expose('id fullName gravatar() profilePictureUrl notifications')));
->>>>>>> e2cf2470
   });
 });
 
@@ -80,11 +68,7 @@
     if (err) return _handleError(err, req, res);
 
     log('Serving citizens %j', pluck(citizens, 'id'));
-<<<<<<< HEAD
     res.json(citizens.map(expose(basicData)));
-=======
-    res.json(citizens.map(expose('id fullName gravatar() profilePictureUrl notifications')));
->>>>>>> e2cf2470
   });
 });
 
@@ -95,11 +79,7 @@
     if (err) return _handleError(err, req, res);
 
     log('Serving citizen %j', citizen.id);
-<<<<<<< HEAD
     res.json(expose(basicData)(citizen));
-=======
-    res.json(expose('id fullName gravatar() profilePictureUrl notifications')(citizen));
->>>>>>> e2cf2470
   });
 });
 
