{
  "name": "side-comments",
  "description": "wrapper for aroc/side-comments component",
  "dependencies": {
<<<<<<< HEAD
    "DemocracyOS/side-comments": "fbbda25c7985af10aafa6358ba6e4ac8cc758617"
=======
    "DemocracyOS/side-comments": "0.0.4"
>>>>>>> e2cf2470
  },
  "styles": [ "side-comments.css", "side-comments-theme.css" ],
  "scripts": [ "main.js" ],
  "main": "main.js"
}<|MERGE_RESOLUTION|>--- conflicted
+++ resolved
@@ -2,11 +2,7 @@
   "name": "side-comments",
   "description": "wrapper for aroc/side-comments component",
   "dependencies": {
-<<<<<<< HEAD
-    "DemocracyOS/side-comments": "fbbda25c7985af10aafa6358ba6e4ac8cc758617"
-=======
     "DemocracyOS/side-comments": "0.0.4"
->>>>>>> e2cf2470
   },
   "styles": [ "side-comments.css", "side-comments-theme.css" ],
   "scripts": [ "main.js" ],
