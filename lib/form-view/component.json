--- conflicted
+++ resolved
@@ -6,12 +6,8 @@
     "component/inherit": "0.0.3",
     "component/spin": "0.0.2",
     "component/t": "1.0.0",
-<<<<<<< HEAD
-    "component/tip": "2.1.1",
+    "component/tip": "2.1.2",
     "segmentio/submit-form": "0.0.1",
-=======
-    "component/tip": "2.1.2",
->>>>>>> a6f5a331
     "visionmedia/debug": "1.0.4"
   },
   "locals": [
